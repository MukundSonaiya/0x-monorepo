--- conflicted
+++ resolved
@@ -1,16 +1,11 @@
 # CHANGELOG
 
-<<<<<<< HEAD
-vx.x.x
-------------------------
+## vx.x.x
+
     * Prevent getFeesAsync method on HttpClient from mutating input (#296)
 
-v0.3.0 - _December 8, 2017_
-------------------------
-=======
 ## v0.3.0 - _December 8, 2017_
 
->>>>>>> c700046b
     * Expose WebSocketOrderbookChannel and associated types to public interface (#251)
     * Remove tokenA and tokenB fields from OrdersRequest (#256)
 
