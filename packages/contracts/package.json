{
    "private": true,
    "name": "contracts",
    "version": "2.1.22",
    "description": "Smart contract components of 0x protocol",
    "main": "index.js",
    "directories": {
        "test": "test"
    },
    "scripts": {
        "build:watch": "tsc -w",
        "prebuild": "run-s clean compile copy_artifacts generate_contract_wrappers",
        "copy_artifacts": "copyfiles -u 4 '../migrations/src/artifacts/**/*' ./lib/src/artifacts;",
        "build": "tsc",
        "test": "run-s build run_mocha",
        "test:coverage": "SOLIDITY_COVERAGE=true run-s build run_mocha coverage:report:text coverage:report:lcov",
        "run_mocha": "mocha 'lib/test/**/*.js' --timeout 100000 --bail --exit",
        "compile:comment": "Yarn workspaces do not link binaries correctly so we need to reference them directly https://github.com/yarnpkg/yarn/issues/3846",
<<<<<<< HEAD
        "compile": "node ../deployer/lib/src/cli.js compile --contracts ${npm_package_config_contracts} --contracts-dir src/contracts --artifacts-dir src/artifacts",
        "clean": "shx rm -rf ./lib src/contract_wrappers/generated",
=======
        "compile": "node ../deployer/lib/src/cli.js compile --contracts ${npm_package_config_contracts} --contract-dirs src/contracts --artifacts-dir ../migrations/src/artifacts",
        "clean": "shx rm -rf ./lib",
>>>>>>> ed0c64fd
        "generate_contract_wrappers": "node ../abi-gen/lib/index.js --abis  ${npm_package_config_abis} --template ../contract_templates/contract.handlebars --partials '../contract_templates/partials/**/*.handlebars' --output src/contract_wrappers/generated --backend ethers && prettier --write 'src/contract_wrappers/generated/**.ts'",
        "lint": "tslint --project . 'migrations/**/*.ts' 'test/**/*.ts' 'util/**/*.ts' 'deploy/**/*.ts'",
        "coverage:report:text": "istanbul report text",
        "coverage:report:html": "istanbul report html && open coverage/index.html",
        "coverage:report:lcov": "istanbul report lcov",
        "test:circleci": "yarn test:coverage"
    },
    "config": {
<<<<<<< HEAD
        "abis": "src/artifacts/@(DummyToken|TokenTransferProxy|Exchange|TokenRegistry|MultiSigWallet|MultiSigWalletWithTimeLock|MultiSigWalletWithTimeLockExceptRemoveAuthorizedAddress|TokenRegistry|ZRXToken).json",
        "contracts": "Exchange,DummyToken,ZRXToken,Token,WETH9,TokenTransferProxy,MultiSigWallet,MultiSigWalletWithTimeLock,MultiSigWalletWithTimeLockExceptRemoveAuthorizedAddress,MaliciousToken,TokenRegistry"
=======
        "abis": "../migrations/src/artifacts/@(DummyToken|TokenTransferProxy|Exchange|TokenRegistry|MultiSigWallet|MultiSigWalletWithTimeLock|MultiSigWalletWithTimeLockExceptRemoveAuthorizedAddress|TokenRegistry|ZRXToken|Arbitrage|EtherDelta|AccountLevels).json",
        "contracts": "Exchange,DummyToken,ZRXToken,Token,WETH9,TokenTransferProxy,MultiSigWallet,MultiSigWalletWithTimeLock,MultiSigWalletWithTimeLockExceptRemoveAuthorizedAddress,MaliciousToken,TokenRegistry,Arbitrage,EtherDelta,AccountLevels"
>>>>>>> ed0c64fd
    },
    "repository": {
        "type": "git",
        "url": "https://github.com/0xProject/0x-monorepo.git"
    },
    "author": "Amir Bandeali",
    "license": "Apache-2.0",
    "bugs": {
        "url": "https://github.com/0xProject/0x-monorepo/issues"
    },
    "homepage": "https://github.com/0xProject/0x-monorepo/packages/contracts/README.md",
    "devDependencies": {
        "@0xproject/dev-utils": "^0.3.5",
        "@0xproject/tslint-config": "^0.4.15",
        "@types/lodash": "4.14.104",
        "@types/node": "^8.0.53",
        "@types/yargs": "^10.0.0",
        "chai": "^4.0.1",
        "chai-as-promised": "^7.1.0",
        "chai-bignumber": "^2.0.1",
        "copyfiles": "^1.2.0",
        "dirty-chai": "^2.0.1",
        "mocha": "^4.0.1",
        "npm-run-all": "^4.1.2",
        "prettier": "^1.11.1",
        "shx": "^0.2.2",
        "solc": "^0.4.18",
        "tslint": "5.8.0",
        "typescript": "2.7.1",
        "yargs": "^10.0.3"
    },
    "dependencies": {
        "0x.js": "^0.36.0",
        "@0xproject/deployer": "^0.4.0",
        "@0xproject/types": "^0.6.0",
        "@0xproject/typescript-typings": "^0.1.0",
        "@0xproject/utils": "^0.5.1",
        "@0xproject/web3-wrapper": "^0.6.0",
        "bn.js": "^4.11.8",
        "ethereumjs-abi": "^0.6.4",
        "ethereumjs-util": "^5.1.1",
        "ethers-contracts": "^2.2.1",
        "lodash": "^4.17.4",
        "web3": "^0.20.0"
    }
}<|MERGE_RESOLUTION|>--- conflicted
+++ resolved
@@ -16,13 +16,8 @@
         "test:coverage": "SOLIDITY_COVERAGE=true run-s build run_mocha coverage:report:text coverage:report:lcov",
         "run_mocha": "mocha 'lib/test/**/*.js' --timeout 100000 --bail --exit",
         "compile:comment": "Yarn workspaces do not link binaries correctly so we need to reference them directly https://github.com/yarnpkg/yarn/issues/3846",
-<<<<<<< HEAD
-        "compile": "node ../deployer/lib/src/cli.js compile --contracts ${npm_package_config_contracts} --contracts-dir src/contracts --artifacts-dir src/artifacts",
-        "clean": "shx rm -rf ./lib src/contract_wrappers/generated",
-=======
         "compile": "node ../deployer/lib/src/cli.js compile --contracts ${npm_package_config_contracts} --contract-dirs src/contracts --artifacts-dir ../migrations/src/artifacts",
         "clean": "shx rm -rf ./lib",
->>>>>>> ed0c64fd
         "generate_contract_wrappers": "node ../abi-gen/lib/index.js --abis  ${npm_package_config_abis} --template ../contract_templates/contract.handlebars --partials '../contract_templates/partials/**/*.handlebars' --output src/contract_wrappers/generated --backend ethers && prettier --write 'src/contract_wrappers/generated/**.ts'",
         "lint": "tslint --project . 'migrations/**/*.ts' 'test/**/*.ts' 'util/**/*.ts' 'deploy/**/*.ts'",
         "coverage:report:text": "istanbul report text",
@@ -31,13 +26,8 @@
         "test:circleci": "yarn test:coverage"
     },
     "config": {
-<<<<<<< HEAD
-        "abis": "src/artifacts/@(DummyToken|TokenTransferProxy|Exchange|TokenRegistry|MultiSigWallet|MultiSigWalletWithTimeLock|MultiSigWalletWithTimeLockExceptRemoveAuthorizedAddress|TokenRegistry|ZRXToken).json",
-        "contracts": "Exchange,DummyToken,ZRXToken,Token,WETH9,TokenTransferProxy,MultiSigWallet,MultiSigWalletWithTimeLock,MultiSigWalletWithTimeLockExceptRemoveAuthorizedAddress,MaliciousToken,TokenRegistry"
-=======
-        "abis": "../migrations/src/artifacts/@(DummyToken|TokenTransferProxy|Exchange|TokenRegistry|MultiSigWallet|MultiSigWalletWithTimeLock|MultiSigWalletWithTimeLockExceptRemoveAuthorizedAddress|TokenRegistry|ZRXToken|Arbitrage|EtherDelta|AccountLevels).json",
+        "abis": "./migrations/src/artifacts/@(DummyToken|TokenTransferProxy|Exchange|TokenRegistry|MultiSigWallet|MultiSigWalletWithTimeLock|MultiSigWalletWithTimeLockExceptRemoveAuthorizedAddress|TokenRegistry|ZRXToken).json",
         "contracts": "Exchange,DummyToken,ZRXToken,Token,WETH9,TokenTransferProxy,MultiSigWallet,MultiSigWalletWithTimeLock,MultiSigWalletWithTimeLockExceptRemoveAuthorizedAddress,MaliciousToken,TokenRegistry,Arbitrage,EtherDelta,AccountLevels"
->>>>>>> ed0c64fd
     },
     "repository": {
         "type": "git",
