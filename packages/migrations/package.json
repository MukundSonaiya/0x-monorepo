--- conflicted
+++ resolved
@@ -31,11 +31,7 @@
             "v1":
                 "artifacts/1.0.0/@(DummyERC20Token|TokenTransferProxy_v1|Exchange_v1|TokenRegistry|MultiSigWallet|MultiSigWalletWithTimeLock|MultiSigWalletWithTimeLockExceptRemoveAuthorizedAddress|TokenRegistry|ZRXToken|WETH9).json",
             "v2":
-<<<<<<< HEAD
-                "artifacts/2.0.0/@(DummyERC20Token|DummyERC721Token|ERC20Proxy|ERC721Proxy|Exchange|Forwarder|MultiSigWalletWithTimeLockExceptRemoveAuthorizedAddress|ZRXToken|WETH9).json"
-=======
-                "artifacts/2.0.0/@(DummyERC20Token|DummyERC721Token|ERC20Proxy|ERC721Proxy|Exchange|MultiSigWalletWithTimeLockExceptRemoveAuthorizedAddress|ZRXToken|WETH9|IWallet|IValidator).json"
->>>>>>> c4184680
+                "artifacts/2.0.0/@(DummyERC20Token|DummyERC721Token|ERC20Proxy|ERC721Proxy|Exchange|Forwarder|MultiSigWalletWithTimeLockExceptRemoveAuthorizedAddress|ZRXToken|WETH9|IWallet|IValidator).json"
         }
     },
     "license": "Apache-2.0",
