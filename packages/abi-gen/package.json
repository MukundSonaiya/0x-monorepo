{
    "name": "@0xproject/abi-gen",
    "version": "0.1.6",
    "description": "Generate contract wrappers from ABI and handlebars templates",
    "main": "lib/index.js",
    "types": "lib/index.d.ts",
    "scripts": {
        "build:watch": "tsc -w",
        "lint": "tslint --project . 'src/**/*.ts'",
        "clean": "shx rm -rf lib",
        "build": "tsc"
    },
    "bin": {
        "abi-gen": "lib/index.js"
    },
    "repository": {
        "type": "git",
        "url": "https://github.com/0xProject/0x.js.git"
    },
    "license": "Apache-2.0",
    "bugs": {
        "url": "https://github.com/0xProject/0x.js/issues"
    },
    "homepage": "https://github.com/0xProject/0x.js/packages/abi-gen/README.md",
    "dependencies": {
        "@0xproject/utils": "^0.2.4",
        "chalk": "^2.3.0",
        "glob": "^7.1.2",
        "handlebars": "^4.0.11",
        "lodash": "^4.17.4",
        "mkdirp": "^0.5.1",
        "to-snake-case": "^1.0.0",
        "web3": "^0.20.0",
        "yargs": "^10.0.3"
    },
    "devDependencies": {
        "@0xproject/tslint-config": "^0.4.6",
        "@types/glob": "^5.0.33",
        "@types/handlebars": "^4.0.36",
        "@types/mkdirp": "^0.5.1",
        "@types/node": "^8.0.53",
        "@types/yargs": "^10.0.0",
        "npm-run-all": "^4.1.2",
        "shx": "^0.2.2",
        "tslint": "5.8.0",
<<<<<<< HEAD
        "typescript": "2.7.1",
        "web3-typescript-typings": "^0.9.7"
=======
        "typescript": "~2.6.1",
        "web3-typescript-typings": "^0.9.8"
>>>>>>> 44cd185c
    }
}<|MERGE_RESOLUTION|>--- conflicted
+++ resolved
@@ -43,12 +43,7 @@
         "npm-run-all": "^4.1.2",
         "shx": "^0.2.2",
         "tslint": "5.8.0",
-<<<<<<< HEAD
         "typescript": "2.7.1",
-        "web3-typescript-typings": "^0.9.7"
-=======
-        "typescript": "~2.6.1",
         "web3-typescript-typings": "^0.9.8"
->>>>>>> 44cd185c
     }
 }