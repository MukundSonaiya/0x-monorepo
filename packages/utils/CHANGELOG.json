[
    {
<<<<<<< HEAD
        "version": "0.5.1",
        "changes": [
            {
                "note": "Export NULL_BYTES constant",
                "pr": 500
=======
        "timestamp": 1523462196,
        "version": "0.5.1",
        "changes": [
            {
                "note": "Dependencies updated"
>>>>>>> e8d4f6d5
            }
        ]
    },
    {
        "version": "0.5.0",
        "changes": [
            {
                "note": "Make `AbiDecoder.addABI` public",
                "pr": 485
            }
        ],
        "timestamp": 1522673609
    },
    {
        "timestamp": 1522658513,
        "version": "0.4.4",
        "changes": [
            {
                "note": "Dependencies updated"
            }
        ]
    },
    {
        "version": "0.4.3",
        "changes": [
            {
                "note":
                    "Add `@types/node` to dependencies since `intervalUtils` has the `NodeJS` type as part of its public interface."
            }
        ],
        "timestamp": 1521298800
    },
    {
        "version": "0.4.2",
        "changes": [
            {
                "note": "Consolidate all `console.log` calls into `logUtils` in the `@0xproject/utils` package",
                "pr": 452
            }
        ],
        "timestamp": 1521298800
    },
    {
        "version": "0.4.0",
        "changes": [
            {
                "note": "Use `ethers-contracts` as a backend to decode event args",
                "pr": 413
            },
            {
                "note": "Move web3 types from devDep to dep since required when using this package",
                "pr": 429
            }
        ],
        "timestamp": 1520089200
    },
    {
        "version": "0.3.2",
        "changes": [
            {
                "note": "Fix publishing issue where .npmignore was not properly excluding undesired content",
                "pr": 389
            }
        ],
        "timestamp": 1518102000
    },
    {
        "version": "0.3.0",
        "changes": [
            {
                "note":
                    "Fix a bug related to event signature collisions (argument indexes aren't included in event signatures) in the abi_decoder. The decoder used to throw on unknown events with identical signatures as a known event (except indexes).",
                "pr": 366
            }
        ],
        "timestamp": 1517756400
    },
    {
        "version": "0.2.0",
        "changes": [
            {
                "note": "Add `onError` parameter to `intervalUtils.setAsyncExcludingInterval`",
                "pr": 312
            },
            {
                "note": "Add `intervalUtils.setInterval`",
                "pr": 312
            }
        ],
        "timestamp": 1516114800
    }
]<|MERGE_RESOLUTION|>--- conflicted
+++ resolved
@@ -1,18 +1,19 @@
 [
     {
-<<<<<<< HEAD
-        "version": "0.5.1",
+        "version": "0.5.2",
         "changes": [
             {
                 "note": "Export NULL_BYTES constant",
                 "pr": 500
-=======
+            }
+        ]
+    },
+    {
         "timestamp": 1523462196,
         "version": "0.5.1",
         "changes": [
             {
                 "note": "Dependencies updated"
->>>>>>> e8d4f6d5
             }
         ]
     },
