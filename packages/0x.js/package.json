{
    "name": "0x.js",
    "version": "0.36.3",
    "description": "A javascript library for interacting with the 0x protocol",
    "keywords": [
        "0x.js",
        "0xproject",
        "ethereum",
        "tokens",
        "exchange"
    ],
    "main": "lib/src/index.js",
    "types": "lib/src/index.d.ts",
    "scripts": {
        "build:watch": "tsc -w",
        "prebuild": "run-s clean generate_contract_wrappers",
        "build": "run-p build:umd:prod build:commonjs; exit 0;",
        "generate_contract_wrappers": "node ../abi-gen/lib/index.js --abis 'src/compact_artifacts/@(Exchange|Token|TokenTransferProxy|EtherToken|TokenRegistry|DummyToken).json' --template ../contract_templates/contract.handlebars --partials '../contract_templates/partials/**/*.handlebars' --output src/contract_wrappers/generated --backend ethers && prettier --write 'src/contract_wrappers/generated/**.ts'",
        "lint": "tslint --project . 'src/**/*.ts' 'test/**/*.ts'",
        "test:circleci": "run-s test:coverage",
        "test": "run-s clean test:commonjs",
        "test:coverage": "nyc npm run test --all && yarn coverage:report:lcov",
        "coverage:report:lcov": "nyc report --reporter=text-lcov > coverage/lcov.info",
        "update_artifacts": "for i in ${npm_package_config_contracts}; do copyfiles -u 4 ../migrations/src/artifacts/$i.json test/artifacts; done;",
        "clean": "shx rm -rf _bundles lib test_temp scripts",
        "build:umd:prod": "NODE_ENV=production webpack",
        "build:commonjs": "tsc && yarn update_artifacts && copyfiles -u 2 './src/compact_artifacts/**/*.json' ./lib/src/compact_artifacts && copyfiles -u 3 './lib/src/monorepo_scripts/**/*' ./scripts",
        "test:commonjs": "run-s build:commonjs run_mocha",
<<<<<<< HEAD
        "_comment": {"run_mocha": "mocha lib/test/**/*_test.js --timeout 10000 --bail --exit",
=======
        "_comment": {"run_mocha": "mocha lib/test/**/*_test.js lib/test/global_hooks.js --timeout 10000 --bail --exit",
>>>>>>> 9dc4ec6f
                     "note": "The `run_mocha` test has been commented out by @hysz (greg@0xproject.com) until the migration package and 0x.js have been updated for V2."},
        "run_mocha": "",
        "manual:postpublish": "yarn build; node ./scripts/postpublish.js",
        "docs:stage": "yarn build && node ./scripts/stage_docs.js",
        "docs:json": "typedoc --excludePrivate --excludeExternals --target ES5 --json $JSON_FILE_PATH $PROJECT_FILES",
        "upload_docs_json": "aws s3 cp generated_docs/index.json $S3_URL --profile 0xproject --grants read=uri=http://acs.amazonaws.com/groups/global/AllUsers --content-type application/json"
    },
    "config": {
        "compact_artifacts": "Exchange DummyToken ZRXToken Token EtherToken TokenTransferProxy TokenRegistry",
        "contracts": "Exchange DummyToken ZRXToken Token WETH9 TokenTransferProxy MultiSigWallet MultiSigWalletWithTimeLock MultiSigWalletWithTimeLockExceptRemoveAuthorizedAddress MaliciousToken TokenRegistry Arbitrage EtherDelta AccountLevels",
        "postpublish": {
            "assets": [
                "packages/0x.js/_bundles/index.js",
                "packages/0x.js/_bundles/index.min.js"
            ],
            "docPublishConfigs": {
                "extraFileIncludes": [
                    "../types/src/index.ts",
                    "./src/contract_wrappers/generated/ether_token.ts",
                    "./src/contract_wrappers/generated/token.ts",
                    "./src/contract_wrappers/generated/exchange.ts"
                ],
                "s3BucketPath": "s3://doc-jsons/0x.js/",
                "s3StagingBucketPath": "s3://staging-doc-jsons/0x.js/"
            }
        }
    },
    "repository": {
        "type": "git",
        "url": "https://github.com/0xProject/0x-monorepo"
    },
    "license": "Apache-2.0",
    "engines": {
        "node": ">=6.0.0"
    },
    "devDependencies": {
        "@0xproject/deployer": "^0.4.1",
        "@0xproject/dev-utils": "^0.3.6",
        "@0xproject/migrations": "^0.0.3",
        "@0xproject/monorepo-scripts": "^0.1.18",
        "@0xproject/subproviders": "^0.9.0",
        "@0xproject/tslint-config": "^0.4.16",
        "@types/bintrees": "^1.0.2",
        "@types/lodash": "4.14.104",
        "@types/mocha": "^2.2.42",
        "@types/node": "^8.0.53",
        "@types/request": "2.47.0",
        "@types/sinon": "^2.2.2",
        "@types/uuid": "^3.4.2",
        "awesome-typescript-loader": "^3.1.3",
        "chai": "^4.0.1",
        "chai-as-promised": "^7.1.0",
        "chai-bignumber": "^2.0.1",
        "copyfiles": "^1.2.0",
        "dirty-chai": "^2.0.1",
        "json-loader": "^0.5.4",
        "mocha": "^4.0.1",
        "npm-run-all": "^4.1.2",
        "nyc": "^11.0.1",
        "opn-cli": "^3.1.0",
        "prettier": "^1.11.1",
        "request": "^2.81.0",
        "shx": "^0.2.2",
        "sinon": "^4.0.0",
        "source-map-support": "^0.5.0",
        "tslint": "5.8.0",
        "typedoc": "0xProject/typedoc",
        "typescript": "2.7.1",
        "web3-provider-engine": "^13.0.1",
        "webpack": "^3.1.0"
    },
    "dependencies": {
        "@0xproject/assert": "^0.2.7",
        "@0xproject/base-contract": "^0.2.1",
        "@0xproject/json-schemas": "^0.7.21",
        "@0xproject/types": "^0.6.1",
        "@0xproject/typescript-typings": "^0.2.0",
        "@0xproject/utils": "^0.5.2",
        "@0xproject/web3-wrapper": "^0.6.1",
        "bintrees": "^1.0.2",
        "bn.js": "^4.11.8",
        "ethereumjs-abi": "^0.6.4",
        "ethereumjs-blockstream": "^2.0.6",
        "ethereumjs-util": "^5.1.1",
        "ethers": "^3.0.15",
        "js-sha3": "^0.7.0",
        "lodash": "^4.17.4",
        "uuid": "^3.1.0",
        "web3": "^0.20.0"
    },
    "publishConfig": {
        "access": "public"
    }
}<|MERGE_RESOLUTION|>--- conflicted
+++ resolved
@@ -26,11 +26,7 @@
         "build:umd:prod": "NODE_ENV=production webpack",
         "build:commonjs": "tsc && yarn update_artifacts && copyfiles -u 2 './src/compact_artifacts/**/*.json' ./lib/src/compact_artifacts && copyfiles -u 3 './lib/src/monorepo_scripts/**/*' ./scripts",
         "test:commonjs": "run-s build:commonjs run_mocha",
-<<<<<<< HEAD
-        "_comment": {"run_mocha": "mocha lib/test/**/*_test.js --timeout 10000 --bail --exit",
-=======
         "_comment": {"run_mocha": "mocha lib/test/**/*_test.js lib/test/global_hooks.js --timeout 10000 --bail --exit",
->>>>>>> 9dc4ec6f
                      "note": "The `run_mocha` test has been commented out by @hysz (greg@0xproject.com) until the migration package and 0x.js have been updated for V2."},
         "run_mocha": "",
         "manual:postpublish": "yarn build; node ./scripts/postpublish.js",
